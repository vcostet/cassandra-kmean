package org.apache.cassandra.hirudinea;

import java.util.*;
import java.util.concurrent.ConcurrentHashMap;
import java.util.concurrent.ConcurrentMap;
import java.util.Iterator;
import java.nio.ByteBuffer;
import java.util.Date;

import org.apache.cassandra.db.*;
import org.apache.cassandra.utils.ByteBufferUtil;

import org.slf4j.Logger;
import org.slf4j.LoggerFactory;

import weka.clusterers.SimpleKMeans;

public class Hirudinea
{
	public static final String KEYSPACE_NAME = "tp";
	public static final String TABLE_NAME = "station";
	public static final String NUMBER_COLUMN_NAME = "n";
	public static final Long TIME_WINDOW = 1000L*60;
	public static final Long INTERVAL = 1000L;

	private static final Logger logger = LoggerFactory.getLogger(Hirudinea.class);

	public static final ConcurrentHashMap<Long, ArrayList<StationEntry>> stations = new ConcurrentHashMap();

	/*
	 *  Request analyze
	 */
	public static void extract(Keyspace ks, Mutation m) {

		String keyspace_name = ks.getName();
		ByteBuffer key = m.key();
		String table_name;
		String cell_name;
		ByteBuffer cell_value;

		Collection<ColumnFamily> values = m.getColumnFamilies();

        for (ColumnFamily c: values) {
            table_name = c.metadata().cfName;

            for (Cell cell: c) {
                cell_name = c.getComparator().getString(cell.name());
                cell_value = cell.value();

                analyze(keyspace_name, table_name, key, cell_name, cell_value);
            }
        }
	}

	public static void analyze(String keyspace_name, String table_name, ByteBuffer key, String cell_name, ByteBuffer cell_value) {

		Long station_id;
		Long new_value;
		Date date;

		if (keyspace_name.equals(KEYSPACE_NAME) && table_name.equals(TABLE_NAME) && cell_name.equals(NUMBER_COLUMN_NAME)) {

			station_id = ByteBufferUtil.toLong(key);
			new_value = ByteBufferUtil.toLong(cell_value);
			date = new Date();

			logger.info("Station {} modified at {}, new value: {}", station_id, date, new_value);

			addStationEntry(station_id, new_value, date);
		}
	}

	/*
	 *  Stations
	 */
	public static void addStationEntry(Long station_id, Long value, Date date) {

		ArrayList<StationEntry> entries;
		if (stations.get(station_id) == null) {
			entries = new ArrayList<StationEntry>();
		}
		else {
			entries = stations.get(station_id);
		}

		entries.add(new StationEntry(value, date));
		stations.put(station_id, entries);

		kmean(3);
		//displayStations();
	}

	public static void displayStations() {
		logger.info("-- Display stations --");
		for (Map.Entry<Long, ArrayList<StationEntry>> entry : stations.entrySet()) {
			Long key = entry.getKey();
			ArrayList<StationEntry> value = entry.getValue();

			logger.info("\t Station {}", key);
			logger.info("\t\t Time serie: {}", timeSerieToString(getTimeSerie(key, 1000L*60, 1000L)));

			for (StationEntry se: value) {
				logger.info("\t\t {}: {}", se.date, se.value);
			}
		}
	}

	/*
	 *  Time series
	 */
	public static ArrayList<Long> getTimeSerie(Long station_id, Date start, Date end, Long interval) {
		ArrayList<StationEntry> list_entries = stations.get(station_id);

		ArrayList<Long> time_serie = new ArrayList<Long>();

		Long total_number = (end.getTime() - start.getTime()) / interval;

		for (int i = 0; i < total_number; i++) {
			time_serie.add(0L);
		}

		for (StationEntry se: list_entries) {
			int index = (int) ((se.date.getTime() - start.getTime()) / interval);
			for (int i = index; i < time_serie.size(); i++) {
				if (i >= 0) {
					time_serie.set(i, se.value);
				}
			}
		}

		return time_serie;
	}

	public static String timeSerieToString(ArrayList<Long> ts) {
		String s = "[";

		for (Long l: ts) {
			s += l + ", ";
		}
		s += "]";

		return s;
	}

	public static ArrayList<Long> getTimeSerie(Long station_id, Long duration, Long interval) {

		Date start = new Date((new Date()).getTime() - duration);
		Date end = new Date();

		return getTimeSerie(station_id, start, end, interval);

	}

<<<<<<< HEAD
	public static void kmean(int n) {

		ArrayList<ArrayList<Long>> timeSeries = new ArrayList<ArrayList<Long>>();

		for (Long s_id : stations.keySet()) {
			timeSeries.add(getTimeSerie(s_id, TIME_WINDOW, INTERVAL));
		}
		System.out.println(timeSeries);

	}

	public static ArrayList<Long> dba(ArrayList<ArrayList<Long>> timeSeries) {

		return new ArrayList<Long>(0);
=======
	public static Double distance(ArrayList<Long> series1, ArrayList<Long> series2) {
		int n = series1.size();
		int m = series2.size();

		ArrayList<ArrayList<Double>> dtw = new ArrayList<ArrayList<Double>>(n); 
		for (i = 0; i < n; i++) {
			List<Double> row = new ArrayList<Double>(m);
			for (j = 0; j < m; j++) {
				if (j == 0 || i == 0) {
					row.add(Double.POSITIVE_INFINITY); 
				}
				else{
					row.add(0); 
				}
				
			}
			dtw.add(row);
		}

		for (i = 1; i < n; i++) {
			for (j = 1; j < m ; j++) {
				Double cost = (Double)(asb(series1.get() - series2.get()));
				dtw.get(i).get(j) = cost + (Double)(Math.min(Math.min(dtw.get(i-1).get(j), dtw.get(i).get(j-1)), dtw.get(i-1).get(j-1)));
			}
		}

		return dtw.get(n).get(m);
>>>>>>> 7b6994c3
	}
}<|MERGE_RESOLUTION|>--- conflicted
+++ resolved
@@ -6,6 +6,7 @@
 import java.util.Iterator;
 import java.nio.ByteBuffer;
 import java.util.Date;
+import java.lang.Math;
 
 import org.apache.cassandra.db.*;
 import org.apache.cassandra.utils.ByteBufferUtil;
@@ -151,7 +152,6 @@
 
 	}
 
-<<<<<<< HEAD
 	public static void kmean(int n) {
 
 		ArrayList<ArrayList<Long>> timeSeries = new ArrayList<ArrayList<Long>>();
@@ -159,41 +159,48 @@
 		for (Long s_id : stations.keySet()) {
 			timeSeries.add(getTimeSerie(s_id, TIME_WINDOW, INTERVAL));
 		}
-		System.out.println(timeSeries);
+
+		for (ArrayList<Long> t1 : timeSeries) {
+			for (ArrayList<Long> t2 : timeSeries) {
+				System.out.println(distance(t1, t2));
+			}
+		}
 
 	}
 
 	public static ArrayList<Long> dba(ArrayList<ArrayList<Long>> timeSeries) {
 
 		return new ArrayList<Long>(0);
-=======
+	}
+
 	public static Double distance(ArrayList<Long> series1, ArrayList<Long> series2) {
 		int n = series1.size();
 		int m = series2.size();
 
 		ArrayList<ArrayList<Double>> dtw = new ArrayList<ArrayList<Double>>(n); 
-		for (i = 0; i < n; i++) {
-			List<Double> row = new ArrayList<Double>(m);
-			for (j = 0; j < m; j++) {
+		for (int i = 0; i < n; i++) {
+			ArrayList<Double> row = new ArrayList<Double>(m);
+			for (int j = 0; j < m; j++) {
 				if (j == 0 || i == 0) {
 					row.add(Double.POSITIVE_INFINITY); 
 				}
 				else{
-					row.add(0); 
+					row.add(0D); 
 				}
 				
 			}
 			dtw.add(row);
 		}
 
-		for (i = 1; i < n; i++) {
-			for (j = 1; j < m ; j++) {
-				Double cost = (Double)(asb(series1.get() - series2.get()));
-				dtw.get(i).get(j) = cost + (Double)(Math.min(Math.min(dtw.get(i-1).get(j), dtw.get(i).get(j-1)), dtw.get(i-1).get(j-1)));
-			}
-		}
-
-		return dtw.get(n).get(m);
->>>>>>> 7b6994c3
+		dtw.get(0).set(0, 0D);
+
+		for (int i = 1; i < n; i++) {
+			for (int j = 1; j < m ; j++) {
+				Double cost = Math.abs(series1.get(i).doubleValue() - series2.get(j).doubleValue());
+				dtw.get(i).set(j, cost + (Double)(Math.min(Math.min(dtw.get(i-1).get(j), dtw.get(i).get(j-1)), dtw.get(i-1).get(j-1))));
+			}
+		}
+
+		return dtw.get(n-1).get(m-1);
 	}
 }